--- conflicted
+++ resolved
@@ -3,12 +3,6 @@
 import io
 import uuid
 import pytest
-<<<<<<< HEAD
-import time
-
-=======
-import watermarking_utils as WM
->>>>>>> 946551b5
 
 from server import app
 
